pub struct PIDController<'a> {
    setpoint: f32,
<<<<<<< HEAD
    /*get_process: fn()->f32,
    get_time: fn()->f32,
    set_control: fn(f32),*/
    get_process: &'a dyn Fn()->f32,
    get_time: &'a dyn Fn()->f32,
    set_control: &'a mut dyn FnMut(f32),
=======
    get_process: Box<dyn Fn()->f32>,
    get_time: Box<dyn Fn()->f32>,
    set_control: Box<dyn Fn(f32)>,
>>>>>>> 3c66d433
    kp: f32,
    ki: f32,
    kd: f32,
    last_update_time: f32,
    prev_error: f32,
    int_error: f32,
}
impl<'a> PIDController<'_>{
    pub fn new(setpoint: f32,
<<<<<<< HEAD
               /*get_process: fn()->f32,
               get_time: fn()->f32,
               set_control: fn(f32),*/
               get_process: &'a dyn Fn()->f32,
               get_time: &'a dyn Fn()->f32,
               set_control: &'a mut dyn FnMut(f32),
=======
               get_process: Box<dyn Fn()->f32>,
               get_time: Box<dyn Fn()->f32>,
               set_control: Box<dyn Fn(f32)>,
>>>>>>> 3c66d433
               kp: f32,
               ki: f32,
               kd: f32)->PIDController<'a>{
        PIDController{
            setpoint: setpoint,
            get_process: get_process,
            get_time: get_time,
            set_control: set_control,
            kp: kp,
            ki: ki,
            kd: kd,
            last_update_time: get_time(),
            prev_error: (setpoint-get_process())/setpoint,
            int_error: 0.0
        }
    }
    pub fn update(&mut self){
        let value = (self.get_process)();
        let time = (self.get_time)();
        let error = (self.setpoint-value)/self.setpoint;
        let delta_time = time-self.last_update_time;
        let drv_error = (error-self.prev_error)/delta_time;
        self.int_error += delta_time*(self.prev_error+error)/2.0;
        (self.set_control)(self.kp*error+self.ki*self.int_error+self.kd*drv_error);
    }
}
#[cfg(test)]
mod tests {
    use super::*;

    /*#[test]
    fn new() {
        fn get_process()->f32{
            1.0
        }
        fn get_time()->f32{
            0.0
        }
        fn set_control(_: f32){}
        let pid = PIDController::new(1.0, get_process, get_time, set_control, 1.0, 0.0, 0.0);
    }*/
    #[test]
    fn update(){
        let mut velocity = 0f32;
        let mut position = 0f32;
        let mut time = 0f32;
        /*fn get_process()->f32{
            position
        }
        fn get_time()->f32{
            time
        }
        fn set_control(value: f32){
            time+=1;
            velocity+=value;
            position+=velocity;
        }*/
        let get_process = || {
            position
        };
        let get_time = || {
            time
        };
<<<<<<< HEAD
        let mut set_control = |value: f32| {
            time += 1f32;
            velocity += value;
            position += velocity;
        };
        //let mut pid = PIDController::new(1f32, &get_process, &get_time, &set_control, 1.0, 0.0, 0.0);
        let _pid = PIDController::new(1.0, &get_process, &get_time, &mut set_control, 1.0, 0.0, 0.0);
=======
        let set_control = |value: f32| {
            time+=1f32;
            velocity=value;
            position+=velocity;
        };
        let mut pid = PIDController::new(1f32, Box::new(get_process), Box::new(get_time), Box::new(set_control), 1.0, 0.0, 0.0);
>>>>>>> 3c66d433
    }
}<|MERGE_RESOLUTION|>--- conflicted
+++ resolved
@@ -1,17 +1,8 @@
 pub struct PIDController<'a> {
     setpoint: f32,
-<<<<<<< HEAD
-    /*get_process: fn()->f32,
-    get_time: fn()->f32,
-    set_control: fn(f32),*/
-    get_process: &'a dyn Fn()->f32,
-    get_time: &'a dyn Fn()->f32,
-    set_control: &'a mut dyn FnMut(f32),
-=======
     get_process: Box<dyn Fn()->f32>,
     get_time: Box<dyn Fn()->f32>,
     set_control: Box<dyn Fn(f32)>,
->>>>>>> 3c66d433
     kp: f32,
     ki: f32,
     kd: f32,
@@ -21,18 +12,9 @@
 }
 impl<'a> PIDController<'_>{
     pub fn new(setpoint: f32,
-<<<<<<< HEAD
-               /*get_process: fn()->f32,
-               get_time: fn()->f32,
-               set_control: fn(f32),*/
-               get_process: &'a dyn Fn()->f32,
-               get_time: &'a dyn Fn()->f32,
-               set_control: &'a mut dyn FnMut(f32),
-=======
                get_process: Box<dyn Fn()->f32>,
                get_time: Box<dyn Fn()->f32>,
                set_control: Box<dyn Fn(f32)>,
->>>>>>> 3c66d433
                kp: f32,
                ki: f32,
                kd: f32)->PIDController<'a>{
@@ -96,21 +78,11 @@
         let get_time = || {
             time
         };
-<<<<<<< HEAD
-        let mut set_control = |value: f32| {
-            time += 1f32;
-            velocity += value;
-            position += velocity;
-        };
-        //let mut pid = PIDController::new(1f32, &get_process, &get_time, &set_control, 1.0, 0.0, 0.0);
-        let _pid = PIDController::new(1.0, &get_process, &get_time, &mut set_control, 1.0, 0.0, 0.0);
-=======
         let set_control = |value: f32| {
             time+=1f32;
             velocity=value;
             position+=velocity;
         };
         let mut pid = PIDController::new(1f32, Box::new(get_process), Box::new(get_time), Box::new(set_control), 1.0, 0.0, 0.0);
->>>>>>> 3c66d433
     }
 }