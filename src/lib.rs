// SPDX-License-Identifier: LGPL-3.0-only
/*
Copyright 2024 UxuginPython on GitHub

     This file is part of Rust Robotics ToolKit.

    Rust Robotics ToolKit is free software: you can redistribute it and/or modify it under the terms of the GNU Lesser General Public License as published by the Free Software Foundation, version 3.

    Rust Robotics ToolKit is distributed in the hope that it will be useful, but WITHOUT ANY WARRANTY; without even the implied warranty of MERCHANTABILITY or FITNESS FOR A PARTICULAR PURPOSE. See the GNU Lesser General Public License for more details.

    You should have received a copy of the GNU Lesser General Public License along with Rust Robotics ToolKit. If not, see <https://www.gnu.org/licenses/>.
*/
//!Rust Robotics ToolKit
//!A set of algorithms and other tools for robotics in Rust.
//!It is partially `no_std`. It does not currently integrate with any API directly, but this may be added in the future.
#![warn(missing_docs)]
#![cfg_attr(not(feature = "std"), no_std)]
#[cfg(feature = "std")]
use std::cell::RefCell;
#[cfg(feature = "std")]
use std::fmt::Debug;
#[cfg(feature = "std")]
use std::ops::Neg;
#[cfg(feature = "std")]
<<<<<<< HEAD
=======
use std::ops::{Add, AddAssign, Div, DivAssign, Mul, MulAssign, Sub, SubAssign};
#[cfg(feature = "std")]
>>>>>>> 43af720b
use std::rc::Rc;
#[cfg(feature = "std")]
use std::rc::Weak;
#[cfg(not(feature = "std"))]
extern crate alloc;
#[cfg(not(feature = "std"))]
use alloc::boxed::Box;
#[cfg(not(feature = "std"))]
use alloc::rc::Rc;
#[cfg(not(feature = "std"))]
use alloc::rc::Weak;
#[cfg(not(feature = "std"))]
use alloc::vec::Vec;
#[cfg(not(feature = "std"))]
use core::cell::RefCell;
#[cfg(not(feature = "std"))]
use core::fmt::Debug;
#[cfg(not(feature = "std"))]
use core::ops::Neg;
<<<<<<< HEAD
=======
#[cfg(not(feature = "std"))]
use core::ops::{Add, AddAssign, Div, DivAssign, Mul, MulAssign, Sub, SubAssign};
>>>>>>> 43af720b
pub mod streams;
///RRTK follows the enum style of error handling. This is the error type returned from nearly all
///RRTK types, but you can add your own custom error type using `Other(O)`. It is strongly
///recommended that you use a single `O` type across your crate.
#[derive(Clone, Copy, Debug, PartialEq)]
#[non_exhaustive]
pub enum Error<O: Copy + Debug> {
    ///Returned when a `None` is elevated to an error by a `NoneToError`.
    FromNone,
    ///A custom error of a user-defined type. Not created by any RRTK type but can be propagated by
    ///them.
    Other(O),
}
///A one-dimensional motion state with position, velocity, and acceleration.
#[derive(Clone, Copy, Debug, PartialEq)]
pub struct State {
    ///Where you are.
    pub position: f32,
    ///How fast you're going.
    pub velocity: f32,
    ///How fast how fast you're going's changing.
    pub acceleration: f32,
}
impl Neg for State {
<<<<<<< HEAD
    type Output = State;
    fn neg(self) -> State {
        State::new(-self.position, -self.velocity, -self.acceleration)
    }
}
=======
    type Output = Self;
    fn neg(self) -> Self {
        State::new(-self.position, -self.velocity, -self.acceleration)
    }
}
impl Add for State {
    type Output = Self;
    fn add(self, other: State) -> Self {
        State::new(
            self.position + other.position,
            self.velocity + other.velocity,
            self.acceleration + other.acceleration,
        )
    }
}
impl Sub for State {
    type Output = Self;
    fn sub(self, other: State) -> Self {
        State::new(
            self.position - other.position,
            self.velocity - other.velocity,
            self.acceleration - other.acceleration,
        )
    }
}
impl Mul<f32> for State {
    type Output = Self;
    fn mul(self, coef: f32) -> Self {
        State::new(
            self.position * coef,
            self.velocity * coef,
            self.acceleration * coef,
        )
    }
}
impl Div<f32> for State {
    type Output = Self;
    fn div(self, dvsr: f32) -> Self {
        State::new(
            self.position / dvsr,
            self.velocity / dvsr,
            self.acceleration / dvsr,
        )
    }
}
impl AddAssign for State {
    fn add_assign(&mut self, other: State) {
        *self = *self + other;
    }
}
impl SubAssign for State {
    fn sub_assign(&mut self, other: State) {
        *self = *self - other;
    }
}
impl MulAssign<f32> for State {
    fn mul_assign(&mut self, coef: f32) {
        *self = *self * coef;
    }
}
impl DivAssign<f32> for State {
    fn div_assign(&mut self, dvsr: f32) {
        *self = *self / dvsr;
    }
}
>>>>>>> 43af720b
impl State {
    ///Constructor for `State`.
    pub fn new(position: f32, velocity: f32, acceleration: f32) -> State {
        State {
            position: position,
            velocity: velocity,
            acceleration: acceleration,
        }
    }
    ///Calculate the future state assuming a constant acceleration.
    pub fn update(&mut self, delta_time: i64) {
        let delta_time = delta_time as f32;
        let new_velocity = self.velocity + delta_time * self.acceleration;
        let new_position = self.position + delta_time * (self.velocity + new_velocity) / 2.0;
        self.position = new_position;
        self.velocity = new_velocity;
    }
    ///Set the acceleration.
    pub fn set_constant_acceleration(&mut self, acceleration: f32) {
        self.acceleration = acceleration;
    }
    ///Set the velocity to a given value and acceleration to zero.
    pub fn set_constant_velocity(&mut self, velocity: f32) {
        self.acceleration = 0.0;
        self.velocity = velocity;
    }
    ///Set the position to a given value and the velocity and acceleration to zero.
    pub fn set_constant_position(&mut self, position: f32) {
        self.acceleration = 0.0;
        self.velocity = 0.0;
        self.position = position;
    }
}
///A container for a time and something else, usually an `f32` or a `State`.
#[derive(Clone, Debug, PartialEq)]
pub struct Datum<T> {
    ///Timestamp for the datum. This should probably be absolute.
    pub time: i64,
    ///The thing with the timestamp.
    pub value: T,
}
impl<T> Datum<T> {
    ///Constructor for Datum type.
    pub fn new(time: i64, value: T) -> Datum<T> {
        Datum {
            time: time,
            value: value,
        }
    }
}
///A derivative of position: position, velocity, or acceleration.
#[derive(Clone, Copy, Debug, PartialEq)]
pub enum PositionDerivative {
    ///Where you are.
    Position,
    ///How fast you're going.
    Velocity,
    ///How fast how fast you're going's changing.
    Acceleration,
}
///Coefficients for a PID controller.
#[derive(Clone, Copy, Debug, PartialEq)]
pub struct PIDKValues {
    ///Proportional coefficient.
    pub kp: f32,
    ///Integral coefficient.
    pub ki: f32,
    ///Derivative coefficient.
    pub kd: f32,
}
impl PIDKValues {
    ///Constructor for `PIDKValues`.
    pub fn new(kp: f32, ki: f32, kd: f32) -> Self {
        Self {
            kp: kp,
            ki: ki,
            kd: kd,
        }
    }
}
///A set of PID k-values for controlling each position derivative.
pub struct PositionDerivativeDependentPIDKValues {
    ///Use these k-values when controlling position.
    pub position: PIDKValues,
    ///Use these k-values when controlling velocity.
    pub velocity: PIDKValues,
    ///Use these k-values when controlling acceleration.
    pub acceleration: PIDKValues,
}
impl PositionDerivativeDependentPIDKValues {
    ///Constructor for `PositionDerivativeDependentPIDKValues`.
    pub fn new(position: PIDKValues, velocity: PIDKValues, acceleration: PIDKValues) -> Self {
        Self {
            position: position,
            velocity: velocity,
            acceleration: acceleration,
        }
    }
}
///A container for `PIDControllerShift` objects with different k-values and "shifts."
enum PositionDerivativeDependentPIDControllerShift {
    Position(PIDControllerShift<1>),
    Velocity(PIDControllerShift<2>),
    Acceleration(PIDControllerShift<3>),
}
///A generic output type when something may return an error, nothing, or something with a
///timestamp.
pub type Output<T, E> = Result<Option<Datum<T>>, Error<E>>;
///Returned from `TimeGetter` objects, which may return either a time or an error.
pub type TimeOutput<E> = Result<i64, Error<E>>;
///Makes `Getter`s easier to work with by containing them in an `Rc<RefCell<Box<_>>>`.
pub type InputGetter<T, E> = Rc<RefCell<Box<dyn Getter<T, E>>>>;
///Makes `TimeGetter`s easier to work with by containing them in an `Rc<RefCell<Box<_>>>`.
pub type InputTimeGetter<E> = Rc<RefCell<Box<dyn TimeGetter<E>>>>;
///Returned when something may return either nothing or an error.
pub type NothingOrError<E> = Result<(), Error<E>>;
///An object for getting the absolute time.
pub trait TimeGetter<E: Copy + Debug>: Updatable<E> {
    ///Get the time.
    fn get(&self) -> TimeOutput<E>;
}
///Because `Stream`s always return a timestamp (as long as they don't return `Err(_)` or
///`Ok(None)`), we can use this to treat them like `TimeGetter`s.
pub struct TimeGetterFromGetter<T: Clone, E> {
    elevator: streams::converters::NoneToError<T, E>,
}
impl<T: Clone, E> TimeGetterFromGetter<T, E> {
    ///Constructor for `TimeGetterFromGetter`.
    pub fn new(stream: InputGetter<T, E>) -> Self {
        Self {
            elevator: streams::converters::NoneToError::new(Rc::clone(&stream)),
        }
    }
}
impl<T: Clone, E: Copy + Debug> TimeGetter<E> for TimeGetterFromGetter<T, E> {
    fn get(&self) -> TimeOutput<E> {
        let output = self.elevator.get()?;
        let output = output.expect("`NoneToError` made all `Ok(None)`s into `Err(_)`s, and `?` returned all `Err(_)`s, so we're sure this is now an `Ok(Some(_))`.");
        return Ok(output.time);
    }
}
impl<T: Clone, E: Copy + Debug> Updatable<E> for TimeGetterFromGetter<T, E> {
    fn update(&mut self) -> NothingOrError<E> {
        Ok(())
    }
}
///An object that can return a value, like a `Getter`, for a given time.
pub trait History<T: Clone, E: Copy + Debug>: Updatable<E> {
    ///Get a value at a time.
    fn get(&self, time: i64) -> Option<Datum<T>>;
}
///A command for a motor to perform: go to a position, run at a velocity, or accelerate at a rate.
#[derive(Clone, Copy, Debug, PartialEq)]
pub struct Command {
    ///Controls whether you go to a position, run at a velocity, or accelerate at a rate.
    pub position_derivative: PositionDerivative,
    ///The position, velocity, or acceleration rate.
    pub value: f32,
}
impl Command {
    ///Constructor for `Command`.
    pub fn new(position_derivative: PositionDerivative, value: f32) -> Self {
        Self {
            position_derivative: position_derivative,
            value: value,
        }
    }
    ///Get the commanded constant position if there is one. If `position_derivative` is
    ///`PositionDerivative::Velocity` or `PositionDerivative::Acceleration`, this will return
    ///`None` as there is not a constant position.
    pub fn get_position(&self) -> Option<f32> {
        match self.position_derivative {
            PositionDerivative::Position => Some(self.value),
            _ => None,
        }
    }
    ///Get the commanded constant velocity if there is one. If `position_derivative` is
    ///`PositionDerivative::Acceleration`, this will return `None` as there is not a constant
    ///velocity. If `position_derivative` is `PositionDerivative::Position`, this will return 0 as
    ///velocity should be zero with a constant position.
    pub fn get_velocity(&self) -> Option<f32> {
        match self.position_derivative {
            PositionDerivative::Position => Some(0.0),
            PositionDerivative::Velocity => Some(self.value),
            PositionDerivative::Acceleration => None,
        }
    }
    ///Get the commanded constant acceleration if there is one. If `position_derivative` is not
    ///`PositionDerivative::Acceleration`, this will return `None` as there is not a constant
    ///acceleration.
    pub fn get_acceleration(&self) -> f32 {
        match self.position_derivative {
            PositionDerivative::Acceleration => self.value,
            _ => 0.0,
        }
    }
}
impl From<State> for Command {
    fn from(state: State) -> Self {
        if state.acceleration == 0.0 {
            if state.velocity == 0.0 {
                return Command::new(PositionDerivative::Position, state.position);
            } else {
                return Command::new(PositionDerivative::Velocity, state.velocity);
            }
        } else {
            return Command::new(PositionDerivative::Acceleration, state.acceleration);
        }
    }
}
///Something with an `update` method. Mostly for subtraiting.
pub trait Updatable<E: Copy + Debug> {
    ///As this trait is very generic, exactly what this does will be very dependent on the
    ///implementor.
    fn update(&mut self) -> Result<(), Error<E>>;
}
///Something with a `get` method. Structs implementing this will often be chained for easier data
///processing, with a struct having other implementors in fields which will have some operation
///performed on their output before it being passed on. Data processing Getters with other Getters
///as fields can be referred to as streams, though this is only in naming and trait-wise there is
///no distinction. The other common use for this trait is encoders, which will later be put in a
///`Device::Read`. These should not be called streams.
pub trait Getter<G, E: Copy + Debug>: Updatable<E> {
    ///Get something.
    fn get(&self) -> Output<G, E>;
}
///Internal data needed for following a `Getter` with a `Settable`.
pub struct SettableData<S, E: Copy + Debug> {
    pub(crate) following: SettableFollowing<S, E>,
    pub(crate) last_request: Option<S>,
}
impl<S, E: Copy + Debug> SettableData<S, E> {
    ///Constructor for SettableData.
    pub fn new() -> Self {
        Self {
            following: SettableFollowing::Idle,
            last_request: None,
        }
    }
}
enum SettableFollowing<S, E: Copy + Debug> {
    Idle,
    Following(InputGetter<S, E>),
}
///Something with a `set` method. Usually used for motors and other mechanical components and
///systems. This trait too is fairly broad.
pub trait Settable<S: Clone, E: Copy + Debug>: Updatable<E> {
    ///Set something, not updating the internal `SettableData`. Due to current limitations of the
    ///language, you must implement this but call `set`. Do not call this directly as it will make
    ///`get_last_request` work incorrectly.
    fn direct_set(&mut self, value: S) -> Result<(), Error<E>>;
    ///Set something to a value. For example, this could set a motor to a voltage. You should call
    ///this and not `direct_set`.
    fn set(&mut self, value: S) -> Result<(), Error<E>> {
        self.direct_set(value.clone())?;
        let data = self.get_settable_data_mut();
        data.last_request = Some(value);
        Ok(())
    }
    ///As traits cannot have fields, get functions and separate types are required. All you have to
    ///do is make a field for a corresponding `SettableData` and make this return an immutable
    ///reference to it.
    fn get_settable_data_ref(&self) -> &SettableData<S, E>;
    ///As traits cannot have fields, get functions and separate types are required. All you have to
    ///do is make a field for a corresponding `SettableData` and make this return a mutable
    ///reference to it.
    fn get_settable_data_mut(&mut self) -> &mut SettableData<S, E>;
    ///Begin following a `Getter` of the same type.
    fn follow(&mut self, getter: InputGetter<S, E>) {
        let data = self.get_settable_data_mut();
        data.following = SettableFollowing::Following(getter);
    }
    ///Stop following the `Getter`.
    fn stop_following(&mut self) {
        let data = self.get_settable_data_mut();
        data.following = SettableFollowing::Idle;
    }
    ///Get a new value from the `Getter` we're following and update ourselves accordingly. Note
    ///that will call `self.update` regardless if we're following a `Getter`, so you can call with
    ///in lieu of the standard `update` if you're following stuff.
    fn following_update(&mut self) -> NothingOrError<E> {
        let data = self.get_settable_data_ref();
        match &data.following {
            SettableFollowing::Idle => {}
            SettableFollowing::Following(getter) => {
                let new_value = getter.borrow().get()?;
                match new_value {
                    None => {
                        self.update()?;
                        return Ok(());
                    }
                    Some(datum) => {
                        self.set(datum.value)?;
                    }
                }
            }
        }
        self.update()?;
        Ok(())
    }
    ///Get the argument from the last time `set` was called.
    fn get_last_request(&self) -> Option<S> {
        let data = self.get_settable_data_ref();
        data.last_request.clone()
    }
}
///As histories return values at times, we can ask them to return values at the time of now or now
///with a delta. This makes that much easier and is the recommended way of following
///`MotionProfile`s.
pub struct GetterFromHistory<G, E: Copy + Debug> {
    history: Box<dyn History<G, E>>,
    time_getter: InputTimeGetter<E>,
    time_delta: i64,
}
impl<G, E: Copy + Debug> GetterFromHistory<G, E> {
    ///Constructor such that the time in the request to the history will be directly that returned
    ///from the `TimeGetter` with no delta.
    pub fn new_no_delta(history: Box<dyn History<G, E>>, time_getter: InputTimeGetter<E>) -> Self {
        Self {
            history: history,
            time_getter: time_getter,
            time_delta: 0,
        }
    }
    ///Constructor such that the times requested from the `History` will begin at zero where zero
    ///is the moment this constructor is called.
    pub fn new_start_at_zero(
        history: Box<dyn History<G, E>>,
        time_getter: InputTimeGetter<E>,
    ) -> Result<Self, Error<E>> {
        let time_delta = -time_getter.borrow().get()?;
        Ok(Self {
            history: history,
            time_getter: time_getter,
            time_delta: time_delta,
        })
    }
    ///Constructor such that the times requested from the `History` will start at a given time with
    ///that time defined as the moment of construction.
    pub fn new_custom_start(
        history: Box<dyn History<G, E>>,
        time_getter: InputTimeGetter<E>,
        start: i64,
    ) -> Result<Self, Error<E>> {
        let time_delta = start - time_getter.borrow().get()?;
        Ok(Self {
            history: history,
            time_getter: time_getter,
            time_delta: time_delta,
        })
    }
    ///Constructor with a custom time delta.
    pub fn new_custom_delta(
        history: Box<dyn History<G, E>>,
        time_getter: InputTimeGetter<E>,
        time_delta: i64,
    ) -> Self {
        Self {
            history: history,
            time_getter: time_getter,
            time_delta: time_delta,
        }
    }
    ///Set the time delta.
    pub fn set_delta(&mut self, time_delta: i64) {
        self.time_delta = time_delta;
    }
    ///Define now as a given time in the history. Mostly used when construction and use are far
    ///apart in time.
    pub fn set_time(&mut self, time: i64) -> NothingOrError<E> {
        let time_delta = time - self.time_getter.borrow().get()?;
        self.time_delta = time_delta;
        Ok(())
    }
}
impl<E: Copy + Debug> GetterFromHistory<Command, E> {
    ///Shortcut to make following motion profiles easier. Calls `new_start_at_zero` internally.
    pub fn new_for_motion_profile(
        motion_profile: MotionProfile,
        time_getter: InputTimeGetter<E>,
    ) -> Result<Self, Error<E>> {
        Self::new_start_at_zero(
            Box::new(motion_profile) as Box<dyn History<Command, E>>,
            time_getter,
        )
    }
}
impl<G, E: Copy + Debug> Updatable<E> for GetterFromHistory<G, E> {
    fn update(&mut self) -> NothingOrError<E> {
        self.history.update()?;
        self.time_getter.borrow_mut().update()?;
        Ok(())
    }
}
impl<G: Clone, E: Copy + Debug> Getter<G, E> for GetterFromHistory<G, E> {
    fn get(&self) -> Output<G, E> {
        Ok(self
            .history
            .get(self.time_getter.borrow().get()? + self.time_delta))
    }
}
///Getter for returning a constant value.
pub struct ConstantGetter<T, E: Copy + Debug> {
    settable_data: SettableData<T, E>,
    time_getter: InputTimeGetter<E>,
    value: T,
}
impl<T, E: Copy + Debug> ConstantGetter<T, E> {
    ///Constructor for `streams::Constant`.
    pub fn new(time_getter: InputTimeGetter<E>, value: T) -> Self {
        Self {
            settable_data: SettableData::new(),
            time_getter: time_getter,
            value: value,
        }
    }
}
impl<T: Clone, E: Copy + Debug> GetterSettable<T, T, E> for ConstantGetter<T, E> {}
impl<T: Clone, E: Copy + Debug> Getter<T, E> for ConstantGetter<T, E> {
    fn get(&self) -> Output<T, E> {
        let time = self.time_getter.borrow().get()?;
        Ok(Some(Datum::new(time, self.value.clone())))
    }
}
impl<T: Clone, E: Copy + Debug> Settable<T, E> for ConstantGetter<T, E> {
    fn get_settable_data_ref(&self) -> &SettableData<T, E> {
        &self.settable_data
    }
    fn get_settable_data_mut(&mut self) -> &mut SettableData<T, E> {
        &mut self.settable_data
    }
    fn direct_set(&mut self, value: T) -> Result<(), Error<E>> {
        self.value = value;
        Ok(())
    }
}
impl<T: Clone, E: Copy + Debug> Updatable<E> for ConstantGetter<T, E> {
    ///This does not need to be called.
    fn update(&mut self) -> NothingOrError<E> {
        Ok(())
    }
}
///Solely for subtraiting. Allows you to require that a type implements both `Getter` and
///`Settable` with a single trait. No methods and does nothing on its own.
pub trait GetterSettable<G, S: Clone, E: Copy + Debug>: Getter<G, E> + Settable<S, E> {}
pub struct Terminal<E: Copy + Debug> {
    settable_data_state: SettableData<Datum<State>, E>,
    settable_data_command: SettableData<Datum<Command>, E>,
    state: Option<Datum<State>>,
    command: Option<Datum<Command>>,
    other: Option<Weak<RefCell<Terminal<E>>>>,
}
impl<E: Copy + Debug> Terminal<E> {
    ///Constructor for `Terminal`.
    pub fn new() -> Self {
        Self {
            settable_data_state: SettableData::new(),
            settable_data_command: SettableData::new(),
            state: None,
            command: None,
            other: None,
        }
    }
    ///Connect the terminal to another terminal.
    pub fn connect(&mut self, other: Weak<RefCell<Terminal<E>>>) {
        self.other = Some(other);
    }
}
impl<E: Copy + Debug> Settable<Datum<State>, E> for Terminal<E> {
    fn get_settable_data_ref(&self) -> &SettableData<Datum<State>, E> {
        &self.settable_data_state
    }
    fn get_settable_data_mut(&mut self) -> &mut SettableData<Datum<State>, E> {
        &mut self.settable_data_state
    }
    fn direct_set(&mut self, state: Datum<State>) -> NothingOrError<E> {
        match &self.state {
            None => {
                self.state = Some(state);
            }
            Some(oldstate) => {
                if state.time >= oldstate.time {
                    self.state = Some(state);
                }
            }
        }
        Ok(())
    }
}
impl<E: Copy + Debug> Settable<Datum<Command>, E> for Terminal<E> {
    fn get_settable_data_ref(&self) -> &SettableData<Datum<Command>, E> {
        &self.settable_data_command
    }
    fn get_settable_data_mut(&mut self) -> &mut SettableData<Datum<Command>, E> {
        &mut self.settable_data_command
    }
    fn direct_set(&mut self, command: Datum<Command>) -> NothingOrError<E> {
        self.command = Some(command);
        Ok(())
    }
}
impl<E: Copy + Debug> Getter<State, E> for Terminal<E> {
    fn get(&self) -> Output<State, E> {
        Ok(self.state.clone())
    }
}
impl<E: Copy + Debug> Updatable<E> for Terminal<E> {
    fn update(&mut self) -> NothingOrError<E> {
        match &self.other {
            None => return Ok(()),
            Some(weak) => match weak.upgrade() {
                None => {
                    self.other = None;
                    return Ok(());
                }
                Some(other) => {
                    todo!();
                }
            },
        }
    }
}
///A motor or encoder on an axle.
pub enum Device<E> {
    ///An encoder.
    Read(Box<dyn Getter<State, E>>),
    ///A standard DC motor with no internal sensors or control theory.
    ImpreciseWrite(
        Box<dyn Settable<f32, E>>,
        PositionDerivativeDependentPIDKValues,
    ),
    ///A servo motor doing its own control theory and not returning sensor data.
    PreciseWrite(Box<dyn Settable<Command, E>>),
    ///A servo motor doing its own control theory that does return sensor data.
    ReadWrite(Box<dyn GetterSettable<State, Command, E>>),
}
impl<E: Copy + Debug> Updatable<E> for Device<E> {
    fn update(&mut self) -> NothingOrError<E> {
        match self {
            Self::Read(device) => {
                device.update()?;
            }
            Self::ImpreciseWrite(device, _) => {
                device.update()?;
            }
            Self::PreciseWrite(device) => {
                device.update()?;
            }
            Self::ReadWrite(device) => {
                device.update()?;
            }
        }
        Ok(())
    }
}
///A physical direct linkage. Manages devices connected together.
pub struct Axle<const N: usize, E: Copy + Debug> {
    settable_data: SettableData<Command, E>,
    devices: [Device<E>; N],
    pids: [Option<PositionDerivativeDependentPIDControllerShift>; N],
    has_imprecise_write: bool,
}
impl<const N: usize, E: Copy + Debug> Axle<N, E> {
    ///Constructor for `Axle`.
    pub fn new(devices: [Device<E>; N]) -> Self {
        let mut has_imprecise_write = false;
        for i in &devices {
            match i {
                Device::ImpreciseWrite(_, _) => {
                    has_imprecise_write = true;
                }
                _ => {}
            }
        }
        const ARRAY_REPEAT_VALUE: Option<PositionDerivativeDependentPIDControllerShift> = None;
        Self {
            devices: devices,
            pids: [ARRAY_REPEAT_VALUE; N],
            has_imprecise_write: has_imprecise_write,
            settable_data: SettableData::new(),
        }
    }
}
impl<const N: usize, E: Copy + Debug> GetterSettable<State, Command, E> for Axle<N, E> {}
impl<const N: usize, E: Copy + Debug> Updatable<E> for Axle<N, E> {
    fn update(&mut self) -> NothingOrError<E> {
        //This will update the ImpreciseWrite motors twice. This shouldn't cause issues but maybe
        //should be changed at some point.
        for i in &mut self.devices {
            i.update()?;
        }
        if self.has_imprecise_write {
            let state = match self.get() {
                Ok(Some(state)) => state,
                Ok(None) => {
                    return Ok(());
                }
                Err(error) => {
                    return Err(error);
                }
            };
            match self.get_last_request() {
                None => {}
                Some(_) => {
                    for i in 0..N {
                        match &mut self.devices[i] {
                            Device::ImpreciseWrite(device, _) => {
                                match self.pids[i]
                                    .as_mut()
                                    .expect("Every ImpreciseWrite should have a Some(_) in pids")
                                {
                                    PositionDerivativeDependentPIDControllerShift::Position(
                                        pid,
                                    ) => {
                                        let new_value =
                                            pid.update(state.time, state.value.position);
                                        let _ = device.set(new_value)?;
                                    }
                                    PositionDerivativeDependentPIDControllerShift::Velocity(
                                        pid,
                                    ) => {
                                        let new_value =
                                            pid.update(state.time, state.value.velocity);
                                        let _ = device.set(new_value)?;
                                    }
                                    PositionDerivativeDependentPIDControllerShift::Acceleration(
                                        pid,
                                    ) => {
                                        let new_value =
                                            pid.update(state.time, state.value.acceleration);
                                        let _ = device.set(new_value)?;
                                    }
                                }
                            }
                            _ => {}
                        }
                    }
                }
            }
        }
        Ok(())
    }
}
impl<const N: usize, E: Copy + Debug> Getter<State, E> for Axle<N, E> {
    fn get(&self) -> Output<State, E> {
        let mut time = i64::MIN;
        let mut pos_sum = 0f32;
        let mut vel_sum = 0f32;
        let mut acc_sum = 0f32;
        let mut valid_read_count = 0u8;
        for i in &self.devices {
            match i {
                Device::Read(device) => match device.get()? {
                    Some(datum) => {
                        if datum.time > time {
                            time = datum.time;
                        }
                        pos_sum += datum.value.position;
                        vel_sum += datum.value.velocity;
                        acc_sum += datum.value.acceleration;
                        valid_read_count += 1;
                    }
                    None => {}
                },
                Device::ReadWrite(device) => match device.get()? {
                    Some(datum) => {
                        if datum.time > time {
                            time = datum.time;
                        }
                        pos_sum += datum.value.position;
                        vel_sum += datum.value.velocity;
                        acc_sum += datum.value.acceleration;
                        valid_read_count += 1;
                    }
                    None => {}
                },
                _ => {}
            }
        }
        if valid_read_count < 1 {
            return Ok(None);
        }
        let valid_read_count = valid_read_count as f32;
        let pos = pos_sum / valid_read_count;
        let vel = vel_sum / valid_read_count;
        let acc = acc_sum / valid_read_count;
        Ok(Some(Datum::new(time, State::new(pos, vel, acc))))
    }
}
impl<const N: usize, E: Copy + Debug> Settable<Command, E> for Axle<N, E> {
    fn get_settable_data_ref(&self) -> &SettableData<Command, E> {
        &self.settable_data
    }
    fn get_settable_data_mut(&mut self) -> &mut SettableData<Command, E> {
        &mut self.settable_data
    }
    fn direct_set(&mut self, value: Command) -> NothingOrError<E> {
        for i in 0..N {
            match &mut self.devices[i] {
                Device::ImpreciseWrite(_, posderdepkvals) => match value.position_derivative {
                    PositionDerivative::Position => {
                        self.pids[i] =
                            Some(PositionDerivativeDependentPIDControllerShift::Position(
                                PIDControllerShift::<1>::new(value.value, posderdepkvals.position),
                            ));
                    }
                    PositionDerivative::Velocity => {
                        self.pids[i] =
                            Some(PositionDerivativeDependentPIDControllerShift::Velocity(
                                PIDControllerShift::<2>::new(value.value, posderdepkvals.velocity),
                            ));
                    }
                    PositionDerivative::Acceleration => {
                        self.pids[i] =
                            Some(PositionDerivativeDependentPIDControllerShift::Acceleration(
                                PIDControllerShift::<3>::new(
                                    value.value,
                                    posderdepkvals.acceleration,
                                ),
                            ));
                    }
                },
                Device::PreciseWrite(device) => {
                    device.set(value)?;
                }
                Device::ReadWrite(device) => {
                    device.set(value)?;
                }
                Device::Read(_) => {}
            }
        }
        Ok(())
    }
}
///A fast way to turn anything implementing `Getter` into an `InputGetter`.
#[macro_export]
macro_rules! make_input_getter {
    ($stream:expr, $ttype:tt, $etype:tt) => {
        Rc::new(RefCell::new(
            Box::new($stream) as Box<dyn Getter<$ttype, $etype>>
        ))
    };
}
///A fast way to turn anything implementing `TimeGetter` into an `InputTimeGetter`.
#[macro_export]
macro_rules! make_input_time_getter {
    ($time_getter:expr, $etype:tt) => {
        Rc::new(RefCell::new(
            Box::new($time_getter) as Box<dyn TimeGetter<$etype>>
        ))
    };
}
///A proportional-integral-derivative controller. This will probably be removed in the future and
///you should prefer `rrtk::streams::control::PIDControllerStream` instead.
pub struct PIDController {
    setpoint: f32,
    kp: f32,
    ki: f32,
    kd: f32,
    last_update_time: Option<i64>,
    prev_error: Option<f32>,
    int_error: f32,
}
impl PIDController {
    ///Constructor for `PIDController`.
    pub fn new(setpoint: f32, kvalues: PIDKValues) -> Self {
        PIDController {
            setpoint: setpoint,
            kp: kvalues.kp,
            ki: kvalues.ki,
            kd: kvalues.kd,
            last_update_time: None,
            prev_error: None,
            int_error: 0.0,
        }
    }
    ///Update the PID controller. Give it a new time and process variable value, and it will give
    ///you a new control variable value.
    #[must_use]
    pub fn update(&mut self, time: i64, process: f32) -> f32 {
        let error = self.setpoint - process;
        let delta_time = match self.last_update_time {
            None => 0,
            Some(x) => time - x,
        };
        let drv_error = match self.prev_error {
            None => 0.0,
            Some(x) => (error - x) / (delta_time as f32),
        };
        self.int_error += match self.prev_error {
            Some(x) => (delta_time as f32) * (x + error) / 2.0,
            None => 0.0,
        };
        self.last_update_time = Some(time);
        self.prev_error = Some(error);
        self.kp * error + self.ki * self.int_error + self.kd * drv_error
    }
}
///A PID controller that will integrate the control variable a given number of times to simplify
///control of some systems such as motors. `N` is one more than the number of times it integrates.
///Do not set `N` to 0. This will probably be removed in the future and you should prefer
///`rrtk::streams::control::PIDControllerStream` instead. Use it as an input for a chain of
///`rrtk::streams::math::IntegralStream`s to recreate the shift behavior.
pub struct PIDControllerShift<const N: usize> {
    setpoint: f32,
    kp: f32,
    ki: f32,
    kd: f32,
    last_update_time: Option<i64>,
    prev_error: Option<f32>,
    int_error: f32,
    shifts: [f32; N],
}
impl<const N: usize> PIDControllerShift<N> {
    ///Constructor for `PIDControllerShift`.
    pub fn new(setpoint: f32, kvalues: PIDKValues) -> Self {
        if N < 1 {
            panic!("PIDControllerShift N must be at least 1. N is one more than the number of times it integrates.")
        }
        Self {
            setpoint: setpoint,
            kp: kvalues.kp,
            ki: kvalues.ki,
            kd: kvalues.kd,
            last_update_time: None,
            prev_error: None,
            int_error: 0.0,
            shifts: [0.0; N],
        }
    }
    ///Update the PID controller. Give it a new time and process variable value, and it will give
    ///you a new control variable value.
    #[must_use]
    pub fn update(&mut self, time: i64, process: f32) -> f32 {
        let error = self.setpoint - process;
        let delta_time = match self.last_update_time {
            None => 0,
            Some(x) => time - x,
        };
        let drv_error = match self.prev_error {
            None => 0.0,
            Some(x) => (error - x) / (delta_time as f32),
        };
        self.int_error += match self.prev_error {
            Some(x) => (delta_time as f32) * (x + error) / 2.0,
            None => 0.0,
        };
        self.last_update_time = Some(time);
        self.prev_error = Some(error);
        let control = self.kp * error + self.ki * self.int_error + self.kd * drv_error;
        let mut new_shifts = [0.0; N];
        new_shifts[0] = control;
        for i in 1..N {
            let prev_int = self.shifts[i];
            new_shifts[i] =
                prev_int + (delta_time as f32) * (self.shifts[i - 1] + new_shifts[i - 1]) / 2.0;
        }
        self.shifts = new_shifts;
        self.shifts[self.shifts.len() - 1]
    }
}
//abs method of f32 does not exist in no_std
#[cfg(not(feature = "std"))]
#[inline]
fn my_abs_f32(num: f32) -> f32 {
    if num >= 0.0 {
        num
    } else {
        -num
    }
}
///Where you are in following a motion profile.
pub enum MotionProfilePiece {
    ///You have not yet started the motion profile.
    BeforeStart,
    ///You are changing velocity at the beginning.
    InitialAcceleration,
    ///You are moving at a constant speed.
    ConstantVelocity,
    ///You are changing velocity at the end.
    EndAcceleration,
    ///You are done with the motion profile.
    Complete,
}
///A motion profile for getting from one state to another.
#[derive(Clone, Debug, PartialEq)]
pub struct MotionProfile {
    start_pos: f32,
    start_vel: f32,
    t1: i64,
    t2: i64,
    t3: i64,
    max_acc: f32,
    end_command: Command,
}
impl<E: Copy + Debug> History<Command, E> for MotionProfile {
    fn get(&self, time: i64) -> Option<Datum<Command>> {
        let pos = match self.get_position(time) {
            Some(value) => value,
            None => {
                return None;
            }
        };
        let vel = match self.get_velocity(time) {
            Some(value) => value,
            None => {
                return None;
            }
        };
        let acc = match self.get_acceleration(time) {
            Some(value) => value,
            None => {
                return None;
            }
        };
        let mode = match self.get_mode(time) {
            Some(value) => value,
            None => {
                return None;
            }
        };
        let value = match mode {
            PositionDerivative::Position => pos,
            PositionDerivative::Velocity => vel,
            PositionDerivative::Acceleration => acc,
        };
        Some(Datum::new(time, Command::new(mode, value)))
    }
}
impl<E: Copy + Debug> Updatable<E> for MotionProfile {
    fn update(&mut self) -> NothingOrError<E> {
        Ok(())
    }
}
impl MotionProfile {
    ///Constructor for `MotionProfile` using start and end states.
    pub fn new(start_state: State, end_state: State, max_vel: f32, max_acc: f32) -> MotionProfile {
        let sign = if end_state.position < start_state.position {
            -1.0
        } else {
            1.0
        };
        #[cfg(not(feature = "std"))]
        let max_vel = my_abs_f32(max_vel) * sign;
        #[cfg(not(feature = "std"))]
        let max_acc = my_abs_f32(max_acc) * sign;
        #[cfg(feature = "std")]
        let max_vel = max_vel.abs() * sign;
        #[cfg(feature = "std")]
        let max_acc = max_acc.abs() * sign;
        let d_t1_vel = max_vel - start_state.velocity;
        let t1 = d_t1_vel / max_acc;
        assert!(t1 >= 0.0);
        let d_t1_pos = (start_state.velocity + max_vel) / 2.0 * t1;
        let d_t3_vel = end_state.velocity - max_vel;
        let d_t3 = d_t3_vel / -max_acc;
        assert!(d_t3 >= 0.0);
        let d_t3_pos = (max_vel + end_state.velocity) / 2.0 * d_t3;
        let d_t2_pos = (end_state.position - start_state.position) - (d_t1_pos + d_t3_pos);
        let d_t2 = d_t2_pos / max_vel;
        assert!(d_t2 >= 0.0);
        let t2 = t1 + d_t2;
        let t3 = t2 + d_t3;
        let end_command = Command::from(end_state);
        MotionProfile {
            start_pos: start_state.position,
            start_vel: start_state.velocity,
            t1: t1 as i64,
            t2: t2 as i64,
            t3: t3 as i64,
            max_acc: max_acc,
            end_command: end_command,
        }
    }
    ///Get the intended `PositionDerivative` at a given time.
    pub fn get_mode(&self, t: i64) -> Option<PositionDerivative> {
        if t < 0 {
            return None;
        } else if t < self.t1 {
            return Some(PositionDerivative::Acceleration);
        } else if t < self.t2 {
            return Some(PositionDerivative::Velocity);
        } else if t < self.t3 {
            return Some(PositionDerivative::Acceleration);
        } else {
            return Some(self.end_command.position_derivative);
        }
    }
    ///Get the `MotionProfilePiece` at a given time.
    pub fn get_piece(&self, t: i64) -> MotionProfilePiece {
        if t < 0 {
            return MotionProfilePiece::BeforeStart;
        } else if t < self.t1 {
            return MotionProfilePiece::InitialAcceleration;
        } else if t < self.t2 {
            return MotionProfilePiece::ConstantVelocity;
        } else if t < self.t3 {
            return MotionProfilePiece::EndAcceleration;
        } else {
            return MotionProfilePiece::Complete;
        }
    }
    ///Get the intended acceleration at a given time.
    pub fn get_acceleration(&self, t: i64) -> Option<f32> {
        if t < 0 {
            return None;
        } else if t < self.t1 {
            return Some(self.max_acc);
        } else if t < self.t2 {
            return Some(0.0);
        } else if t < self.t3 {
            return Some(-self.max_acc);
        } else {
            return Some(self.end_command.get_acceleration());
        }
    }
    ///Get the intended velocity at a given time.
    pub fn get_velocity(&self, t: i64) -> Option<f32> {
        if t < 0 {
            return None;
        } else if t < self.t1 {
            return Some(self.max_acc * (t as f32) + self.start_vel);
        } else if t < self.t2 {
            return Some(self.max_acc * (self.t1 as f32) + self.start_vel);
        } else if t < self.t3 {
            return Some(self.max_acc * ((self.t1 + self.t2 - t) as f32) + self.start_vel);
        } else {
            return self.end_command.get_velocity();
        }
    }
    ///Get the intended position at a given time.
    pub fn get_position(&self, t: i64) -> Option<f32> {
        if t < 0 {
            return None;
        } else if t < self.t1 {
            let t = t as f32;
            return Some(0.5 * self.max_acc * t * t + self.start_vel * t + self.start_pos);
        } else if t < self.t2 {
            return Some(
                self.max_acc * ((self.t1 * (-self.t1 / 2 + t)) as f32)
                    + self.start_vel * (t as f32)
                    + self.start_pos,
            );
        } else if t < self.t3 {
            return Some(
                self.max_acc * ((self.t1 * (-self.t1 / 2 + self.t2)) as f32)
                    - 0.5 * self.max_acc * (((t - self.t2) * (t - 2 * self.t1 - self.t2)) as f32)
                    + self.start_vel * (t as f32)
                    + self.start_pos,
            );
        } else {
            return self.end_command.get_position();
        }
    }
}
#[cfg(test)]
mod tests {
    use super::*;
    #[test]
    fn pid_new() {
        let pid = PIDController::new(5.0, PIDKValues::new(1.0, 0.01, 0.1));
        assert_eq!(pid.setpoint, 5.0);
        assert_eq!(pid.kp, 1.0);
        assert_eq!(pid.ki, 0.01);
        assert_eq!(pid.kd, 0.1);
        assert_eq!(pid.last_update_time, None);
        assert_eq!(pid.prev_error, None);
        assert_eq!(pid.int_error, 0.0);
    }
    #[test]
    fn pid_initial_update() {
        let mut pid = PIDController::new(5.0, PIDKValues::new(1.0, 0.01, 0.1));
        let new_control = pid.update(1, 0.0);
        assert_eq!(new_control, 5.0);
        assert_eq!(pid.last_update_time, Some(1));
        assert_eq!(pid.prev_error, Some(5.0));
        assert_eq!(pid.int_error, 0.0);
    }
    #[test]
    fn pid_subsequent_update() {
        let mut pid = PIDController::new(5.0, PIDKValues::new(1.0, 0.01, 0.1));
        let _ = pid.update(1, 0.0);
        let new_control = pid.update(3, 1.0);
        assert_eq!(new_control, 4.04);
        assert_eq!(pid.int_error, 9.0);
    }
    #[test]
    fn pidshift_no_shift() {
        let mut pid = PIDControllerShift::<1>::new(5.0, PIDKValues::new(1.0, 0.01, 0.1));
        let _ = pid.update(1, 0.0);
        let new_control = pid.update(3, 1.0);
        assert_eq!(new_control, 4.04);
        assert_eq!(pid.shifts, [4.04]);
    }
    #[test]
    fn motion_profile_new_1() {
        let motion_profile = MotionProfile::new(
            State::new(0.0, 0.0, 0.0),
            State::new(3.0, 0.0, 0.0),
            0.1,
            0.01,
        );
        assert_eq!(motion_profile.t1, 10);
        assert_eq!(motion_profile.t2, 30);
        assert_eq!(motion_profile.t3, 40);
        assert_eq!(motion_profile.max_acc, 0.01);
    }
    #[test]
    fn motion_profile_new_2() {
        let motion_profile = MotionProfile::new(
            State::new(1.0, 0.0, 0.0),
            State::new(3.0, 0.0, 0.0),
            0.1,
            0.01,
        );
        assert_eq!(motion_profile.t1, 10);
        assert_eq!(motion_profile.t2, 20);
        assert_eq!(motion_profile.t3, 30);
        assert_eq!(motion_profile.max_acc, 0.01);
    }
    #[test]
    fn motion_profile_new_3() {
        let motion_profile = MotionProfile::new(
            State::new(0.0, 0.1, 0.0),
            State::new(3.0, 0.0, 0.0),
            0.1,
            0.01,
        );
        assert_eq!(motion_profile.t1, 0);
        assert_eq!(motion_profile.t2, 25);
        assert_eq!(motion_profile.t3, 35);
        assert_eq!(motion_profile.max_acc, 0.01);
    }
    #[test]
    fn motion_profile_new_4() {
        let motion_profile = MotionProfile::new(
            State::new(0.0, 0.0, 0.01),
            State::new(3.0, 0.0, 0.0),
            0.1,
            0.01,
        );
        assert_eq!(motion_profile.t1, 10);
        assert_eq!(motion_profile.t2, 30);
        assert_eq!(motion_profile.t3, 40);
        assert_eq!(motion_profile.max_acc, 0.01);
    }
    #[test]
    fn motion_profile_new_5() {
        let motion_profile = MotionProfile::new(
            State::new(0.0, 0.0, 0.0),
            State::new(6.0, 0.0, 0.0),
            0.2,
            0.01,
        );
        assert_eq!(motion_profile.t1, 20);
        assert_eq!(motion_profile.t2, 30);
        assert_eq!(motion_profile.t3, 50);
        assert_eq!(motion_profile.max_acc, 0.01);
    }
    #[test]
    fn motion_profile_new_6() {
        let motion_profile = MotionProfile::new(
            State::new(0.0, 0.0, 0.0),
            State::new(3.0, 0.0, 0.0),
            0.1,
            0.02,
        );
        assert_eq!(motion_profile.t1, 5);
        assert_eq!(motion_profile.t2, 30);
        assert_eq!(motion_profile.t3, 35);
        assert_eq!(motion_profile.max_acc, 0.02);
    }
    #[test]
    fn motion_profile_new_7() {
        let motion_profile = MotionProfile::new(
            State::new(0.0, 0.0, 0.0),
            State::new(-3.0, 0.0, 0.0),
            0.1,
            0.01,
        );
        assert_eq!(motion_profile.t1, 10);
        assert_eq!(motion_profile.t2, 30);
        assert_eq!(motion_profile.t3, 40);
        assert_eq!(motion_profile.max_acc, -0.01);
    }
}<|MERGE_RESOLUTION|>--- conflicted
+++ resolved
@@ -22,11 +22,8 @@
 #[cfg(feature = "std")]
 use std::ops::Neg;
 #[cfg(feature = "std")]
-<<<<<<< HEAD
-=======
 use std::ops::{Add, AddAssign, Div, DivAssign, Mul, MulAssign, Sub, SubAssign};
 #[cfg(feature = "std")]
->>>>>>> 43af720b
 use std::rc::Rc;
 #[cfg(feature = "std")]
 use std::rc::Weak;
@@ -46,11 +43,8 @@
 use core::fmt::Debug;
 #[cfg(not(feature = "std"))]
 use core::ops::Neg;
-<<<<<<< HEAD
-=======
 #[cfg(not(feature = "std"))]
 use core::ops::{Add, AddAssign, Div, DivAssign, Mul, MulAssign, Sub, SubAssign};
->>>>>>> 43af720b
 pub mod streams;
 ///RRTK follows the enum style of error handling. This is the error type returned from nearly all
 ///RRTK types, but you can add your own custom error type using `Other(O)`. It is strongly
@@ -75,13 +69,6 @@
     pub acceleration: f32,
 }
 impl Neg for State {
-<<<<<<< HEAD
-    type Output = State;
-    fn neg(self) -> State {
-        State::new(-self.position, -self.velocity, -self.acceleration)
-    }
-}
-=======
     type Output = Self;
     fn neg(self) -> Self {
         State::new(-self.position, -self.velocity, -self.acceleration)
@@ -147,7 +134,6 @@
         *self = *self / dvsr;
     }
 }
->>>>>>> 43af720b
 impl State {
     ///Constructor for `State`.
     pub fn new(position: f32, velocity: f32, acceleration: f32) -> State {
