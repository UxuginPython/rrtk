// SPDX-License-Identifier: LGPL-3.0-only
/*
Copyright 2024 UxuginPython on GitHub

     This file is part of Rust Robotics ToolKit.

    Rust Robotics ToolKit is free software: you can redistribute it and/or modify it under the terms of the GNU Lesser General Public License as published by the Free Software Foundation, version 3.

    Rust Robotics ToolKit is distributed in the hope that it will be useful, but WITHOUT ANY WARRANTY; without even the implied warranty of MERCHANTABILITY or FITNESS FOR A PARTICULAR PURPOSE. See the GNU Lesser General Public License for more details.

    You should have received a copy of the GNU Lesser General Public License along with Rust Robotics ToolKit. If not, see <https://www.gnu.org/licenses/>.
*/
#![cfg_attr(not(feature = "std"), no_std)]
#[cfg(feature = "std")]
use std::cell::RefCell;
#[cfg(feature = "std")]
use std::fmt::Debug;
#[cfg(feature = "std")]
use std::rc::Rc;
#[cfg(not(feature = "std"))]
extern crate alloc;
#[cfg(not(feature = "std"))]
use alloc::boxed::Box;
#[cfg(not(feature = "std"))]
use alloc::rc::Rc;
#[cfg(not(feature = "std"))]
use alloc::vec::Vec;
#[cfg(not(feature = "std"))]
use core::cell::RefCell;
#[cfg(not(feature = "std"))]
use core::fmt::Debug;
pub mod streams;
#[derive(Clone, Copy, Debug)]
pub enum Error<O: Copy + Debug> {
    ///Returned when a `None` is elevated to an error by a `NoneToError`.
    FromNone,
    ///Returned when a `TimeGetterFromStream`'s `Stream` doesn't return `Ok(Some(_))`.
    StreamNotSome,
    Other(O),
}
///A one-dimensional motion state with position, velocity, and acceleration.
#[derive(Clone)]
pub struct State {
    pub position: f32,
    pub velocity: f32,
    pub acceleration: f32,
}
impl State {
    ///Constructor for `State`.
    pub fn new(position: f32, velocity: f32, acceleration: f32) -> State {
        State {
            position: position,
            velocity: velocity,
            acceleration: acceleration,
        }
    }
    ///Calculate the future state assuming a constant acceleration.
    pub fn update(&mut self, delta_time: f32) {
        let new_velocity = self.velocity + delta_time * self.acceleration;
        let new_position = self.position + delta_time * (self.velocity + new_velocity) / 2.0;
        self.position = new_position;
        self.velocity = new_velocity;
    }
    ///Set the acceleration.
    pub fn set_constant_acceleration(&mut self, acceleration: f32) {
        self.acceleration = acceleration;
    }
    ///Set the velocity to a given value and acceleration to zero.
    pub fn set_constant_velocity(&mut self, velocity: f32) {
        self.acceleration = 0.0;
        self.velocity = velocity;
    }
    ///Set the position to a given value and the velocity and acceleration to zero.
    pub fn set_constant_position(&mut self, position: f32) {
        self.acceleration = 0.0;
        self.velocity = 0.0;
        self.position = position;
    }
}
///A container for a time and something else, usually an `f32` or a `State`.
#[derive(Clone, Debug)]
pub struct Datum<T> {
    pub time: f32,
    pub value: T,
}
impl<T> Datum<T> {
    ///Constructor for Datum type.
    pub fn new(time: f32, value: T) -> Datum<T> {
        Datum {
            time: time,
            value: value,
        }
    }
}
#[derive(Clone, Copy, Debug, PartialEq)]
pub enum PositionDerivative {
    Position,
    Velocity,
    Acceleration,
}
#[derive(Clone, Copy)]
pub struct PIDKValues {
    pub kp: f32,
    pub ki: f32,
    pub kd: f32,
}
impl PIDKValues {
    pub fn new(kp: f32, ki: f32, kd: f32) -> Self {
        Self {
            kp: kp,
            ki: ki,
            kd: kd,
        }
    }
}
pub struct PositionDerivativeDependentPIDKValues {
    pub position: PIDKValues,
    pub velocity: PIDKValues,
    pub acceleration: PIDKValues,
}
enum PositionDerivativeDependentPIDControllerShift {
    Position(PIDControllerShift<1>),
    Velocity(PIDControllerShift<2>),
    Acceleration(PIDControllerShift<3>),
}
pub type Output<T, E> = Result<Option<Datum<T>>, Error<E>>;
pub type TimeOutput<E> = Result<f32, Error<E>>;
pub type InputGetter<T, E> = Rc<RefCell<Box<dyn Getter<T, E>>>>;
pub type InputTimeGetter<E> = Rc<RefCell<Box<dyn TimeGetter<E>>>>;
pub type UpdateOutput<E> = Result<(), Error<E>>;
pub trait TimeGetter<E: Copy + Debug>: Updatable<E> {
    fn get(&self) -> TimeOutput<E>;
}
pub struct TimeGetterFromStream<T: Clone, E> {
    elevator: streams::converters::NoneToError<T, E>,
}
impl<T: Clone, E> TimeGetterFromStream<T, E> {
    pub fn new(stream: Rc<RefCell<Box<dyn Getter<T, E>>>>) -> Self {
        Self {
            elevator: streams::converters::NoneToError::new(Rc::clone(&stream)),
        }
    }
}
impl<T: Clone, E: Copy + Debug> TimeGetter<E> for TimeGetterFromStream<T, E> {
    fn get(&self) -> Result<f32, Error<E>> {
        let output = self.elevator.get()?;
        let output = output.expect("`NoneToError` made all `Ok(None)`s into `Err(_)`s, and `?` returned all `Err(_)`s, so we're sure this is now an `Ok(Some(_))`.");
        return Ok(output.time);
    }
}
impl<T: Clone, E: Copy + Debug> Updatable<E> for TimeGetterFromStream<T, E> {
    fn update(&mut self) -> Result<(), Error<E>> {
        Ok(())
    }
}
pub trait History<T: Clone, E: Copy + Debug>: Updatable<E> {
    fn get(&self, time: f32) -> Option<Datum<T>>;
}
#[derive(Clone, Copy)]
pub struct Command {
    pub position_derivative: PositionDerivative,
    pub value: f32,
}
pub trait Updatable<E: Copy + Debug> {
    fn update(&mut self) -> Result<(), Error<E>>;
}
pub trait Getter<G, E: Copy + Debug>: Updatable<E> {
    fn get(&self) -> Output<G, E>;
}
pub enum SettableData<S, E: Copy + Debug> {
    Idle,
    Following(InputGetter<S, E>),
}
impl<S, E: Copy + Debug> SettableData<S, E> {
    pub fn new() -> Self {
        Self::Idle
    }
}
pub trait Settable<S, E: Copy + Debug>: Updatable<E> {
    fn set(&mut self, value: S) -> Result<(), Error<E>>;
    fn get_settable_data_ref(&self) -> &SettableData<S, E>;
    fn get_settable_data_mut(&mut self) -> &mut SettableData<S, E>;
    ///Begin following a `Getter` of the same type.
    fn follow(&mut self, getter: InputGetter<S, E>) {
        let data = self.get_settable_data_mut();
        *data = SettableData::Following(getter);
    }
    ///Stop following the `Getter`.
    fn stop_following(&mut self) {
        let data = self.get_settable_data_mut();
        *data = SettableData::Idle;
    }
    fn following_update(&mut self) -> UpdateOutput<E> {
        let data = self.get_settable_data_mut();
        match data {
            SettableData::Idle => {},
            SettableData::Following(getter) => {
                let new_value = getter.borrow().get()?;
                match new_value {
                    None => {
                        self.update()?;
                        return Ok(());
                    }
                    Some(datum) => {
                        self.set(datum.value)?;
                    }
                }
            }
        }
        self.update()?;
        Ok(())
    }
}
pub struct GetterFromHistory<G, E: Copy + Debug> {
    history: Box<dyn History<G, E>>,
    time_getter: InputTimeGetter<E>,
    time_delta: f32,
}
impl<G, E: Copy + Debug> GetterFromHistory<G, E> {
    pub fn new_no_delta(history: Box<dyn History<G, E>>, time_getter: InputTimeGetter<E>) -> Self {
        Self {
            history: history,
            time_getter: time_getter,
            time_delta: 0f32,
        }
    }
    pub fn new_start_at_zero(
        history: Box<dyn History<G, E>>,
        time_getter: InputTimeGetter<E>,
    ) -> Result<Self, Error<E>> {
        let time_delta = -time_getter.borrow().get()?;
        Ok(Self {
            history: history,
            time_getter: time_getter,
            time_delta: time_delta,
        })
    }
    pub fn new_custom_start(
        history: Box<dyn History<G, E>>,
        time_getter: InputTimeGetter<E>,
        start: f32,
    ) -> Result<Self, Error<E>> {
        let time_delta = start - time_getter.borrow().get()?;
        Ok(Self {
            history: history,
            time_getter: time_getter,
            time_delta: time_delta,
        })
    }
    pub fn new_custom_delta(
        history: Box<dyn History<G, E>>,
        time_getter: InputTimeGetter<E>,
        time_delta: f32,
    ) -> Self {
        Self {
            history: history,
            time_getter: time_getter,
            time_delta: time_delta,
        }
    }
}
impl<E: Copy + Debug> GetterFromHistory<State, E> {
    pub fn new_for_motion_profile(
        motion_profile: MotionProfile,
        time_getter: InputTimeGetter<E>,
    ) -> Result<Self, Error<E>> {
        Self::new_start_at_zero(
            Box::new(motion_profile) as Box<dyn History<State, E>>,
            time_getter,
        )
    }
}
impl<G, E: Copy + Debug> Updatable<E> for GetterFromHistory<G, E> {
    fn update(&mut self) -> UpdateOutput<E> {
        self.history.update()?;
        self.time_getter.borrow_mut().update()?;
        Ok(())
    }
}
impl<G: Clone, E: Copy + Debug> Getter<G, E> for GetterFromHistory<G, E> {
    fn get(&self) -> Output<G, E> {
        Ok(self
            .history
            .get(self.time_getter.borrow().get()? + self.time_delta))
    }
}
<<<<<<< HEAD
=======
pub enum FollowerData<S, E: Copy + Debug> {
    Idle,
    Following(InputGetter<S, E>),
}
pub trait Follower<S, E: Copy + Debug>: Settable<S, E> {
    fn get_follower_data_ref(&self) -> &FollowerData<S, E>;
    fn get_follower_data_mut(&mut self) -> &mut FollowerData<S, E>;
    ///Begin following a `Getter` of the same type.
    fn follow(&mut self, getter: InputGetter<S, E>) {
        let data = self.get_follower_data_mut();
        *data = FollowerData::Following(getter);
    }
    ///Stop following the `Getter`.
    fn stop_following(&mut self) {
        let data = self.get_follower_data_mut();
        *data = FollowerData::Idle;
    }
    fn following_update(&mut self) -> UpdateOutput<E> {
        let data = self.get_follower_data_mut();
        match data {
            FollowerData::Idle => {}
            FollowerData::Following(getter) => {
                let new_value = getter.borrow().get()?;
                match new_value {
                    None => {
                        self.update()?;
                        return Ok(());
                    }
                    Some(datum) => {
                        self.set(datum.value)?;
                    }
                }
            }
        }
        self.update()?;
        Ok(())
    }
}
>>>>>>> b8a11d4d
pub trait GetterSettable<G, S, E: Copy + Debug>: Getter<G, E> + Settable<S, E> {}
pub enum Device<E> {
    Read(Box<dyn Getter<State, E>>),
    ImpreciseWrite(
        Box<dyn Settable<f32, E>>,
        PositionDerivativeDependentPIDKValues,
    ),
    PreciseWrite(Box<dyn Settable<Command, E>>),
    ReadWrite(Box<dyn GetterSettable<State, Command, E>>),
}
impl<E: Copy + Debug> Updatable<E> for Device<E> {
    fn update(&mut self) -> Result<(), Error<E>> {
        match self {
            Self::Read(device) => {
                device.update()?;
            }
            Self::ImpreciseWrite(device, _) => {
                device.update()?;
            }
            Self::PreciseWrite(device) => {
                device.update()?;
            }
            Self::ReadWrite(device) => {
                device.update()?;
            }
        }
        Ok(())
    }
}
pub struct Axle<const N: usize, E: Copy + Debug> {
    settable_data: SettableData<Command, E>,
    devices: [Device<E>; N],
    pids: [Option<PositionDerivativeDependentPIDControllerShift>; N],
    has_imprecise_write: bool,
}
impl<const N: usize, E: Copy + Debug> Axle<N, E> {
    pub fn new(devices: [Device<E>; N]) -> Self {
        let mut has_imprecise_write = false;
        for i in &devices {
            match i {
                Device::ImpreciseWrite(_, _) => {
                    has_imprecise_write = true;
                }
                _ => {}
            }
        }
        const ARRAY_REPEAT_VALUE: Option<PositionDerivativeDependentPIDControllerShift> = None;
        Self {
            devices: devices,
            pids: [ARRAY_REPEAT_VALUE; N],
            has_imprecise_write: has_imprecise_write,
            settable_data: SettableData::new(),
        }
    }
}
impl<const N: usize, E: Copy + Debug> GetterSettable<State, Command, E> for Axle<N, E> {}
impl<const N: usize, E: Copy + Debug> Updatable<E> for Axle<N, E> {
    fn update(&mut self) -> Result<(), Error<E>> {
        //This will update the ImpreciseWrite motors twice. This shouldn't cause issues but maybe
        //should be changed at some point.
        for i in &mut self.devices {
            i.update()?;
        }
        if self.has_imprecise_write {
            let state = match self.get() {
                Ok(Some(state)) => state,
                Ok(None) => {
                    return Ok(());
                }
                Err(error) => {
                    return Err(error);
                }
            };
            for i in 0..N {
                match &mut self.devices[i] {
                    Device::ImpreciseWrite(device, _) => {
                        match self.pids[i]
                            .as_mut()
                            .expect("Every ImpreciseWrite should have a Some(_) in pids")
                        {
                            PositionDerivativeDependentPIDControllerShift::Position(pid) => {
                                let new_value = pid.update(state.time, state.value.position);
                                let _ = device.set(new_value)?;
                            }
                            PositionDerivativeDependentPIDControllerShift::Velocity(pid) => {
                                let new_value = pid.update(state.time, state.value.velocity);
                                let _ = device.set(new_value)?;
                            }
                            PositionDerivativeDependentPIDControllerShift::Acceleration(pid) => {
                                let new_value = pid.update(state.time, state.value.acceleration);
                                let _ = device.set(new_value)?;
                            }
                        }
                    }
                    _ => {}
                }
            }
        }
        Ok(())
    }
}
impl<const N: usize, E: Copy + Debug> Getter<State, E> for Axle<N, E> {
    fn get(&self) -> Output<State, E> {
        let mut time = -f32::INFINITY;
        let mut pos_sum = 0f32;
        let mut vel_sum = 0f32;
        let mut acc_sum = 0f32;
        let mut valid_read_count = 0u8;
        for i in &self.devices {
            match i {
                Device::Read(device) => match device.get()? {
                    Some(datum) => {
                        if datum.time > time {
                            time = datum.time;
                        }
                        pos_sum += datum.value.position;
                        vel_sum += datum.value.velocity;
                        acc_sum += datum.value.acceleration;
                        valid_read_count += 1;
                    }
                    None => {}
                },
                Device::ReadWrite(device) => match device.get()? {
                    Some(datum) => {
                        if datum.time > time {
                            time = datum.time;
                        }
                        pos_sum += datum.value.position;
                        vel_sum += datum.value.velocity;
                        acc_sum += datum.value.acceleration;
                        valid_read_count += 1;
                    }
                    None => {}
                },
                _ => {}
            }
        }
        if valid_read_count < 1 {
            return Ok(None);
        }
        let valid_read_count = valid_read_count as f32;
        let pos = pos_sum / valid_read_count;
        let vel = vel_sum / valid_read_count;
        let acc = acc_sum / valid_read_count;
        Ok(Some(Datum::new(time, State::new(pos, vel, acc))))
    }
}
impl<const N: usize, E: Copy + Debug> Settable<Command, E> for Axle<N, E> {
    fn get_settable_data_ref(&self) -> &SettableData<Command, E> {
        &self.settable_data
    }
    fn get_settable_data_mut(&mut self) -> &mut SettableData<Command, E> {
        &mut self.settable_data
    }
    fn set(&mut self, value: Command) -> Result<(), Error<E>> {
        for i in 0..N {
            match &mut self.devices[i] {
                Device::ImpreciseWrite(_, posderdepkvals) => match value.position_derivative {
                    PositionDerivative::Position => {
                        self.pids[i] =
                            Some(PositionDerivativeDependentPIDControllerShift::Position(
                                PIDControllerShift::<1>::new(value.value, posderdepkvals.position),
                            ));
                    }
                    PositionDerivative::Velocity => {
                        self.pids[i] =
                            Some(PositionDerivativeDependentPIDControllerShift::Velocity(
                                PIDControllerShift::<2>::new(value.value, posderdepkvals.velocity),
                            ));
                    }
                    PositionDerivative::Acceleration => {
                        self.pids[i] =
                            Some(PositionDerivativeDependentPIDControllerShift::Acceleration(
                                PIDControllerShift::<3>::new(
                                    value.value,
                                    posderdepkvals.acceleration,
                                ),
                            ));
                    }
                },
                Device::PreciseWrite(device) => {
                    device.set(value)?;
                }
                Device::ReadWrite(device) => {
                    device.set(value)?;
                }
                Device::Read(_) => {}
            }
        }
        Ok(())
    }
}
#[macro_export]
macro_rules! make_input_getter {
    ($stream:expr, $ttype:tt, $etype:tt) => {
        Rc::new(RefCell::new(
            Box::new($stream) as Box<dyn Getter<$ttype, $etype>>
        ))
    };
}
#[macro_export]
macro_rules! make_input_time_getter {
    ($time_getter:expr, $etype:tt) => {
        Rc::new(RefCell::new(
            Box::new($time_getter) as Box<dyn TimeGetter<$etype>>
        ))
    };
}
///A proportional-integral-derivative controller.
pub struct PIDController {
    setpoint: f32,
    kp: f32,
    ki: f32,
    kd: f32,
    last_update_time: Option<f32>,
    prev_error: Option<f32>,
    int_error: f32,
}
impl PIDController {
    ///Constructor for `PIDController`.
    pub fn new(setpoint: f32, kvalues: PIDKValues) -> Self {
        PIDController {
            setpoint: setpoint,
            kp: kvalues.kp,
            ki: kvalues.ki,
            kd: kvalues.kd,
            last_update_time: None,
            prev_error: None,
            int_error: 0.0,
        }
    }
    ///Update the PID controller. Give it a new time and process variable value, and it will give
    ///you a new control variable value.
    #[must_use]
    pub fn update(&mut self, time: f32, process: f32) -> f32 {
        let error = self.setpoint - process;
        let delta_time = match self.last_update_time {
            None => 0.0,
            Some(x) => time - x,
        };
        let drv_error = match self.prev_error {
            None => 0.0,
            Some(x) => (error - x) / delta_time,
        };
        self.int_error += match self.prev_error {
            Some(x) => delta_time * (x + error) / 2.0,
            None => 0.0,
        };
        self.last_update_time = Some(time);
        self.prev_error = Some(error);
        self.kp * error + self.ki * self.int_error + self.kd * drv_error
    }
}
///A PID controller that will integrate the control variable a given number of times to simplify
///control of some systems such as motors. `N` is one more than the number of times it integrates.
///Do not set `N` to 0.
pub struct PIDControllerShift<const N: usize> {
    setpoint: f32,
    kp: f32,
    ki: f32,
    kd: f32,
    last_update_time: Option<f32>,
    prev_error: Option<f32>,
    int_error: f32,
    shifts: [f32; N],
}
impl<const N: usize> PIDControllerShift<N> {
    ///Constructor for `PIDControllerShift`.
    pub fn new(setpoint: f32, kvalues: PIDKValues) -> Self {
        if N < 1 {
            panic!("PIDControllerShift N must be at least 1. N is one more than the number of times it integrates.")
        }
        Self {
            setpoint: setpoint,
            kp: kvalues.kp,
            ki: kvalues.ki,
            kd: kvalues.kd,
            last_update_time: None,
            prev_error: None,
            int_error: 0.0,
            shifts: [0.0; N],
        }
    }
    ///Update the PID controller. Give it a new time and process variable value, and it will give
    ///you a new control variable value.
    #[must_use]
    pub fn update(&mut self, time: f32, process: f32) -> f32 {
        let error = self.setpoint - process;
        let delta_time = match self.last_update_time {
            None => 0.0,
            Some(x) => time - x,
        };
        let drv_error = match self.prev_error {
            None => 0.0,
            Some(x) => (error - x) / delta_time,
        };
        self.int_error += match self.prev_error {
            Some(x) => delta_time * (x + error) / 2.0,
            None => 0.0,
        };
        self.last_update_time = Some(time);
        self.prev_error = Some(error);
        let control = self.kp * error + self.ki * self.int_error + self.kd * drv_error;
        let mut new_shifts = [0.0; N];
        new_shifts[0] = control;
        for i in 1..N {
            let prev_int = self.shifts[i];
            new_shifts[i] = prev_int + delta_time * (self.shifts[i - 1] + new_shifts[i - 1]) / 2.0;
        }
        self.shifts = new_shifts;
        self.shifts[self.shifts.len() - 1]
    }
}
///Compute absolute value without the standard library.
//abs method of f32 does not exist in no_std
#[cfg(not(feature = "std"))]
#[inline]
fn my_abs_f32(num: f32) -> f32 {
    if num >= 0.0 {
        num
    } else {
        -num
    }
}
///Where you are in following a motion profile.
pub enum MotionProfilePiece {
    BeforeStart,
    InitialAcceleration,
    ConstantVelocity,
    EndAcceleration,
    Complete,
}
///A motion profile for getting from one state to another.
pub struct MotionProfile {
    start_pos: f32,
    start_vel: f32,
    t1: f32,
    t2: f32,
    t3: f32,
    max_acc: f32,
}
impl<E: Copy + Debug> History<State, E> for MotionProfile {
    fn get(&self, time: f32) -> Option<Datum<State>> {
        let pos = match self.get_position(time) {
            Ok(value) => value,
            Err(_) => {
                return None;
            }
        };
        let vel = match self.get_velocity(time) {
            Ok(value) => value,
            Err(_) => {
                return None;
            }
        };
        let acc = match self.get_acceleration(time) {
            Ok(value) => value,
            Err(_) => {
                return None;
            }
        };
        Some(Datum::new(time, State::new(pos, vel, acc)))
    }
}
impl<E: Copy + Debug> Updatable<E> for MotionProfile {
    fn update(&mut self) -> Result<(), Error<E>> {
        Ok(())
    }
}
impl MotionProfile {
    ///Constructor for `MotionProfile` using start and end states.
    pub fn new(start_state: State, end_state: State, max_vel: f32, max_acc: f32) -> MotionProfile {
        let sign = if end_state.position < start_state.position {
            -1.0
        } else {
            1.0
        };
        #[cfg(not(feature = "std"))]
        let max_vel = my_abs_f32(max_vel) * sign;
        #[cfg(not(feature = "std"))]
        let max_acc = my_abs_f32(max_acc) * sign;
        #[cfg(feature = "std")]
        let max_vel = max_vel.abs() * sign;
        #[cfg(feature = "std")]
        let max_acc = max_acc.abs() * sign;
        let d_t1_vel = max_vel - start_state.velocity;
        let t1 = d_t1_vel / max_acc;
        assert!(t1 >= 0.0);
        let d_t1_pos = (start_state.velocity + max_vel) / 2.0 * t1;
        let d_t3_vel = end_state.velocity - max_vel;
        let d_t3 = d_t3_vel / -max_acc;
        assert!(d_t3 >= 0.0);
        let d_t3_pos = (max_vel + end_state.velocity) / 2.0 * d_t3;
        let d_t2_pos = (end_state.position - start_state.position) - (d_t1_pos + d_t3_pos);
        let d_t2 = d_t2_pos / max_vel;
        assert!(d_t2 >= 0.0);
        let t2 = t1 + d_t2;
        let t3 = t2 + d_t3;
        MotionProfile {
            start_pos: start_state.position,
            start_vel: start_state.velocity,
            t1: t1,
            t2: t2,
            t3: t3,
            max_acc: max_acc,
        }
    }
    ///Get the intended `PositionDerivative` at a given time.
    pub fn get_mode(&self, t: f32) -> Result<PositionDerivative, &'static str> {
        if t < 0.0 {
            return Err("time invalid");
        } else if t < self.t1 {
            return Ok(PositionDerivative::Acceleration);
        } else if t < self.t2 {
            return Ok(PositionDerivative::Velocity);
        } else if t < self.t3 {
            return Ok(PositionDerivative::Acceleration);
        } else {
            return Err("time invalid");
        }
    }
    ///Get the `MotionProfilePiece` at a given time.
    pub fn get_piece(&self, t: f32) -> MotionProfilePiece {
        if t < 0.0 {
            return MotionProfilePiece::BeforeStart;
        } else if t < self.t1 {
            return MotionProfilePiece::InitialAcceleration;
        } else if t < self.t2 {
            return MotionProfilePiece::ConstantVelocity;
        } else if t < self.t3 {
            return MotionProfilePiece::EndAcceleration;
        } else {
            return MotionProfilePiece::Complete;
        }
    }
    ///Get the intended acceleration at a given time.
    pub fn get_acceleration(&self, t: f32) -> Result<f32, &'static str> {
        if t < 0.0 {
            return Err("time invalid");
        } else if t < self.t1 {
            return Ok(self.max_acc);
        } else if t < self.t2 {
            return Ok(0.0);
        } else if t < self.t3 {
            return Ok(-self.max_acc);
        } else {
            return Err("time invalid");
        }
    }
    ///Get the intended velocity at a given time.
    pub fn get_velocity(&self, t: f32) -> Result<f32, &'static str> {
        if t < 0.0 {
            return Err("time invalid");
        } else if t < self.t1 {
            return Ok(self.max_acc * t + self.start_vel);
        } else if t < self.t2 {
            return Ok(self.max_acc * self.t1 + self.start_vel);
        } else if t < self.t3 {
            return Ok(self.max_acc * (self.t1 + self.t2 - t) + self.start_vel);
        } else {
            return Err("time invalid");
        }
    }
    ///Get the intended position at a given time.
    pub fn get_position(&self, t: f32) -> Result<f32, &'static str> {
        if t < 0.0 {
            return Err("time invalid");
        } else if t < self.t1 {
            return Ok(0.5 * self.max_acc * t * t + self.start_vel * t + self.start_pos);
        } else if t < self.t2 {
            return Ok(self.max_acc * self.t1 * (-0.5 * self.t1 + t)
                + self.start_vel * t
                + self.start_pos);
        } else if t < self.t3 {
            return Ok(self.max_acc * self.t1 * (-0.5 * self.t1 + self.t2)
                - 0.5 * self.max_acc * (t - self.t2) * (t - 2.0 * self.t1 - self.t2)
                + self.start_vel * t
                + self.start_pos);
        } else {
            return Err("time invalid");
        }
    }
}
#[cfg(test)]
mod tests {
    use super::*;
    #[test]
    fn pid_new() {
        let pid = PIDController::new(5.0, PIDKValues::new(1.0, 0.01, 0.1));
        assert_eq!(pid.setpoint, 5.0);
        assert_eq!(pid.kp, 1.0);
        assert_eq!(pid.ki, 0.01);
        assert_eq!(pid.kd, 0.1);
        assert_eq!(pid.last_update_time, None);
        assert_eq!(pid.prev_error, None);
        assert_eq!(pid.int_error, 0.0);
    }
    #[test]
    fn pid_initial_update() {
        let mut pid = PIDController::new(5.0, PIDKValues::new(1.0, 0.01, 0.1));
        let new_control = pid.update(1.0, 0.0);
        assert_eq!(new_control, 5.0);
        assert_eq!(pid.last_update_time, Some(1.0));
        assert_eq!(pid.prev_error, Some(5.0));
        assert_eq!(pid.int_error, 0.0);
    }
    #[test]
    fn pid_subsequent_update() {
        let mut pid = PIDController::new(5.0, PIDKValues::new(1.0, 0.01, 0.1));
        let _ = pid.update(1.0, 0.0);
        let new_control = pid.update(3.0, 1.0);
        assert_eq!(new_control, 4.04);
        assert_eq!(pid.int_error, 9.0);
    }
    #[test]
    fn pidshift_no_shift() {
        let mut pid = PIDControllerShift::<1>::new(5.0, PIDKValues::new(1.0, 0.01, 0.1));
        let _ = pid.update(1.0, 0.0);
        let new_control = pid.update(3.0, 1.0);
        assert_eq!(new_control, 4.04);
        assert_eq!(pid.shifts, [4.04]);
    }
    #[test]
    fn motion_profile_new_1() {
        let motion_profile = MotionProfile::new(
            State::new(0.0, 0.0, 0.0),
            State::new(3.0, 0.0, 0.0),
            1.0,
            1.0,
        );
        assert_eq!(motion_profile.t1, 1.0);
        assert_eq!(motion_profile.t2, 3.0);
        assert_eq!(motion_profile.t3, 4.0);
        assert_eq!(motion_profile.max_acc, 1.0);
    }
    #[test]
    fn motion_profile_new_2() {
        let motion_profile = MotionProfile::new(
            State::new(1.0, 0.0, 0.0),
            State::new(3.0, 0.0, 0.0),
            1.0,
            1.0,
        );
        assert_eq!(motion_profile.t1, 1.0);
        assert_eq!(motion_profile.t2, 2.0);
        assert_eq!(motion_profile.t3, 3.0);
        assert_eq!(motion_profile.max_acc, 1.0);
    }
    #[test]
    fn motion_profile_new_3() {
        let motion_profile = MotionProfile::new(
            State::new(0.0, 1.0, 0.0),
            State::new(3.0, 0.0, 0.0),
            1.0,
            1.0,
        );
        assert_eq!(motion_profile.t1, 0.0);
        assert_eq!(motion_profile.t2, 2.5);
        assert_eq!(motion_profile.t3, 3.5);
        assert_eq!(motion_profile.max_acc, 1.0);
    }
    #[test]
    fn motion_profile_new_4() {
        let motion_profile = MotionProfile::new(
            State::new(0.0, 0.0, 1.0),
            State::new(3.0, 0.0, 0.0),
            1.0,
            1.0,
        );
        assert_eq!(motion_profile.t1, 1.0);
        assert_eq!(motion_profile.t2, 3.0);
        assert_eq!(motion_profile.t3, 4.0);
        assert_eq!(motion_profile.max_acc, 1.0);
    }
    #[test]
    fn motion_profile_new_5() {
        let motion_profile = MotionProfile::new(
            State::new(0.0, 0.0, 0.0),
            State::new(6.0, 0.0, 0.0),
            2.0,
            1.0,
        );
        assert_eq!(motion_profile.t1, 2.0);
        assert_eq!(motion_profile.t2, 3.0);
        assert_eq!(motion_profile.t3, 5.0);
        assert_eq!(motion_profile.max_acc, 1.0);
    }
    #[test]
    fn motion_profile_new_6() {
        let motion_profile = MotionProfile::new(
            State::new(0.0, 0.0, 0.0),
            State::new(3.0, 0.0, 0.0),
            1.0,
            2.0,
        );
        assert_eq!(motion_profile.t1, 0.5);
        assert_eq!(motion_profile.t2, 3.0);
        assert_eq!(motion_profile.t3, 3.5);
        assert_eq!(motion_profile.max_acc, 2.0);
    }
    #[test]
    fn motion_profile_new_7() {
        let motion_profile = MotionProfile::new(
            State::new(0.0, 0.0, 0.0),
            State::new(-3.0, 0.0, 0.0),
            1.0,
            1.0,
        );
        assert_eq!(motion_profile.t1, 1.0);
        assert_eq!(motion_profile.t2, 3.0);
        assert_eq!(motion_profile.t3, 4.0);
        assert_eq!(motion_profile.max_acc, -1.0);
    }
}<|MERGE_RESOLUTION|>--- conflicted
+++ resolved
@@ -284,47 +284,6 @@
             .get(self.time_getter.borrow().get()? + self.time_delta))
     }
 }
-<<<<<<< HEAD
-=======
-pub enum FollowerData<S, E: Copy + Debug> {
-    Idle,
-    Following(InputGetter<S, E>),
-}
-pub trait Follower<S, E: Copy + Debug>: Settable<S, E> {
-    fn get_follower_data_ref(&self) -> &FollowerData<S, E>;
-    fn get_follower_data_mut(&mut self) -> &mut FollowerData<S, E>;
-    ///Begin following a `Getter` of the same type.
-    fn follow(&mut self, getter: InputGetter<S, E>) {
-        let data = self.get_follower_data_mut();
-        *data = FollowerData::Following(getter);
-    }
-    ///Stop following the `Getter`.
-    fn stop_following(&mut self) {
-        let data = self.get_follower_data_mut();
-        *data = FollowerData::Idle;
-    }
-    fn following_update(&mut self) -> UpdateOutput<E> {
-        let data = self.get_follower_data_mut();
-        match data {
-            FollowerData::Idle => {}
-            FollowerData::Following(getter) => {
-                let new_value = getter.borrow().get()?;
-                match new_value {
-                    None => {
-                        self.update()?;
-                        return Ok(());
-                    }
-                    Some(datum) => {
-                        self.set(datum.value)?;
-                    }
-                }
-            }
-        }
-        self.update()?;
-        Ok(())
-    }
-}
->>>>>>> b8a11d4d
 pub trait GetterSettable<G, S, E: Copy + Debug>: Getter<G, E> + Settable<S, E> {}
 pub enum Device<E> {
     Read(Box<dyn Getter<State, E>>),
