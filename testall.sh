--- conflicted
+++ resolved
@@ -1,9 +1,5 @@
 #!/bin/bash
-<<<<<<< HEAD
-#Generated automatically by rrtk 0.6.0-alpha.0
-=======
 #Generated automatically by rrtk 0.6.0-alpha.1
->>>>>>> 93276ca3
 set -e
 echo
 cargo test --no-default-features
