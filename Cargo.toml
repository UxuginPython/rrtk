--- conflicted
+++ resolved
@@ -3,13 +3,8 @@
 
 [package]
 name = "rrtk"
-<<<<<<< HEAD
 version = "0.5.0-alpha.1"
-license = "LGPL-3.0-only"
-=======
-version = "0.4.0"
 license = "BSD-3-Clause"
->>>>>>> a37baa8d
 edition = "2021"
 authors = ["UxuginPython <uxugin at uxugin dot com>"]
 repository = "https://github.com/UxuginPython/rrtk"
